// DHT node for Taipei Torrent, for tracker-less peer information exchange.
//
// Status:
//  - able to get peers from the network
//  - uses a very simple and slow routing table
//  - almost never removes nodes from the routing table.
//  - does not proactively ping nodes to see if they are reachable.
//  - has only soft limits for memory growth.
//
// Usage: 
//
//  dhtNode := NewDhtNode("abcdefghij0123456789", port)  // Torrent node ID, UDP port.
//  go dhtNode.PeersRequest(infoHash)
//  -- wait --
//  infoHashPeers = <-node.PeersRequestResults
//
//  infoHashPeers will contain:
//  => map[string][]string
//  -> key = infoHash
//  -> value = slice of peer contacts in binary form. 
//
// Message types:
// - query
// - response
// - error
//
// RPCs:
//      ping:
//         see if node is reachable and save it on routing table.
//      find_node:
//	       run when DHT node count drops, or every X minutes. Just to ensure
//	       our DHT routing table is still useful.
//      get_peers:
//	       the real deal. Iteratively queries DHT nodes and find new sources
//	       for a particular infohash.
//	announce_peer:
//         announce that the peer associated with this node is downloading a
//         torrent.
//
// Reference:
//     http://www.bittorrent.org/beps/bep_0005.html
//

// TODO: Create a proper routing table with buckets, per the protocol.
// TODO: Save routing table on disk to be preserved between instances.
// TODO: Cleanup bad nodes from time to time.

// All methods of DhtRemoteNode (supposedly) run in a single thread so there
// should be no races. We use auxiliary goroutines for IO and they communicate
// with the main goroutine via channels.

// Now for the true story: there are a few methods of DhtRemoteNode which can
// be called by the client (different thread) and are clearly unsafe. They will
// be fixed in time :-).

package dht

import (
	"expvar"
	"flag"
	"fmt"
	"log"
	"math/rand"
	"net"
	"time"

<<<<<<< HEAD
	l4g "code.google.com/p/log4go"
	"github.com/jackpal/Taipei-Torrent/bencode"
=======
	"github.com/nictuku/Taipei-Torrent/bencode"
>>>>>>> 32d0043d
)

const (
	// If we have less than so peers for a particular node, be
	// aggressive about collecting new ones. Otherwise, wait for the
	// torrent client to ask us. (currently does not consider reachability).
	// MIN_INFOHASH_PEERS = 15

	// Consider a node stale if it has more than this number of oustanding queries from us.
	MAX_NODE_PENDING_QUERIES = 5

	// Ask the same infoHash to a node after a long time.
	MIN_SECONDS_NODE_REPEAT_QUERY = 30 * time.Minute

	GET_PEERS_NUM_NODES_RESPONSE = 8
)

var dhtRouter string

func init() {
	flag.StringVar(&dhtRouter, "dhtRouter", "67.215.242.138:6881",
		"IP:Port address of the DHT router used to bootstrap the DHT network.")
}

// DhtEngine should be created by NewDhtNode(). It provides DHT features to a torrent client, such as finding new peers
// for torrent downloads without requiring a tracker. The client can only use the public (first letter uppercase)
// channels for communicating with the DHT goroutines.
type DhtEngine struct {
	peerID string
	port   int

<<<<<<< HEAD
	remoteNodes  map[string]*DhtRemoteNode // key == address
	routingTable *routingTable
=======
	remoteNodes map[string]*DhtRemoteNode // key == address
	nodes       []*DhtRemoteNode
	tree        *nTree
>>>>>>> 32d0043d

	infoHashPeers    map[string]map[string]int // key1 == infoHash, key2 == address in binary form. value=ignored.
	activeInfoHashes map[string]bool           // infoHashes for which we are peers.
	targetNumPeers   int
	conn             *net.UDPConn
	Logger           Logger

	// Public channels:
	remoteNodeAcquaintance chan *DhtNodeCandidate
	peersRequest           chan string
	PeersRequestResults    chan map[string][]string // key = infohash, v = slice of peers.
}

func NewDhtNode(nodeId string, port, targetNumPeers int) (node *DhtEngine, err error) {
	node = &DhtEngine{
		peerID:                 nodeId,
		port:                   port,
		remoteNodes:            make(map[string]*DhtRemoteNode),
<<<<<<< HEAD
		routingTable:           newRoutingTable(),
=======
		nodes:                  make([]*DhtRemoteNode, 0, 100), // It can grow up to targetNumPeers.
		tree:                   &nTree{},
>>>>>>> 32d0043d
		PeersRequestResults:    make(chan map[string][]string, 1),
		remoteNodeAcquaintance: make(chan *DhtNodeCandidate),
		peersRequest:           make(chan string, 1), // buffer to avoid deadlock.
		infoHashPeers:          make(map[string]map[string]int),
		activeInfoHashes:       make(map[string]bool),
		targetNumPeers:         targetNumPeers,
	}
	return
}

// Logger allows the DHT client to attach hooks for certain RPCs so it can log
// interesting events any way it wants.
type Logger interface {
	GetPeers(*net.UDPAddr, string, string)
}

type DhtNodeCandidate struct {
	Id      string
	Address string
}

// PeersRequest tells the DHT to search for more peers for the infoHash
// provided. active should be true if the connected peer is actively download
// this infohash. False should be used for when the DHT node is just a probe
// and shouldn't send announce_peer.
// Must be called as a goroutine.
// XXX unsafe.
func (d *DhtEngine) PeersRequest(ih string, active bool) {
	if active {
		d.activeInfoHashes[ih] = true
	}
	// Signals the main DHT goroutine.
	d.peersRequest <- ih
}

func (d *DhtEngine) RemoteNodeAcquaintance(n *DhtNodeCandidate) {
	d.remoteNodeAcquaintance <- n
}

// XXX unsafe.
func (d *DhtEngine) Ping(address string) {
	// TODO: should translate to an IP first.
	r, err := d.getOrCreateRemoteNode(address)
	if err != nil {
		l4g.Info("ping:", err)
		return
	}
	l4g.Debug("DHT: ping => %+v\n", address)
	t := r.newQuery("ping")

	queryArguments := map[string]interface{}{"id": r.localNode.peerID}
	query := queryMessage{t, "q", "ping", queryArguments}
	go sendMsg(d.conn, r.address, query)
}

// RoutingTable outputs the routing table. Needed for persisting the table
// between sessions.
// XXX unsafe.
func (d *DhtEngine) RoutingTable() (tbl map[string][]byte) {
	tbl = make(map[string][]byte)
	for addr, r := range d.remoteNodes {
		if r.reachable && len(r.id) == 20 {
			tbl[addr] = []byte(r.id)
		}
	}
	return
}

// Asks for more peers for a torrent. Runs on the main dht goroutine so it must
// finish quickly. Currently this does not implement the official DHT routing
// table from the spec, but my own stupid thing :-P.
//
// The basic principle is to store as many node addresses as possible, even if
// their hash is distant from other nodes we asked.
//
// It's very slow, but I dont need the performance right now.  .. although it
// runs in the same goroutine, so it must be fast, or I should
// move this to another routine. Or live with it.
//
// XXX called by client. Unsafe.
func (d *DhtEngine) GetPeers(infoHash string) {
<<<<<<< HEAD
	closest := d.routingTable.closestNodes(infoHash)
=======
	closest := closestNodes(infoHash, d.tree, NUM_INCREMENTAL_NODE_QUERIES)
>>>>>>> 32d0043d
	for _, r := range closest {
		d.getPeers(r, infoHash)
	}
}

<<<<<<< HEAD
=======
func closestNodes(ih string, nodes *nTree, max int) []*DhtRemoteNode {
	if len(ih) != 20 {
		log.Panic("Programming error, bogus infohash: len(%v)=%d", ih, len(ih))
	}

	closest := make([]*DhtRemoteNode, 0, max)

	match, neighbors := nodes.lookupClosest(ih)
	if match != nil {
		return []*DhtRemoteNode{match}
	}

	for i := 0; len(closest) < max && i < len(neighbors); i++ {
		// Skip nodes with pending queries. First, we don't want to flood them, but most importantly they are
		// probably unreachable. We just need to make sure we clean the pendingQueries map when appropriate.
		r := neighbors[i]
		if len(r.pendingQueries) > MAX_NODE_PENDING_QUERIES {
			// debug.Println("DHT: Skipping because there are too many queries pending for this dude.")
			// debug.Println("DHT: This shouldn't happen because we should have stopped trying already. Might be a BUG.")
			continue
		}
		// Skip if we are already asking them for this infoHash.
		skip := false
		for _, q := range r.pendingQueries {
			if q.Type == "get_peers" && q.ih == ih {
				skip = true
			}
		}
		// Skip if we asked for this infoHash recently.
		for _, q := range r.pastQueries {
			if q.Type == "get_peers" && q.ih == ih {
				ago := time.Now().Sub(r.lastTime)
				if ago < MIN_SECONDS_NODE_REPEAT_QUERY {
					skip = true
				} else {
					// This is an act of desperation. Query
					// them again.  Most likely this will
					// only generate dupes, but it's worth
					// a try.
					// debug.Printf("Re-sending get_peers. Last time: %v (%v ago) %v", r.lastTime.String(), ago.Seconds(), ago > 10*time.Second)
				}
			}
		}
		if !skip {
			closest = append(closest, r)
		}
	}
	// debug.Printf("DHT: Candidate nodes for asking: %d", len(targets.nodes))
	// debug.Printf("DHT: Currently know %d nodes", len(d.remoteNodes))
	// debug.Printf("DHT: closestNodes %d nodes", len(closest))
	return closest
	// debug.Println("DHT: totalSentGetPeers", totalSentGetPeers.String())
}

>>>>>>> 32d0043d
// DoDht is the DHT node main loop and should be run as a goroutine by the torrent client.
func (d *DhtEngine) DoDht() {
	socketChan := make(chan packetType)
	socket, err := listen(d.port)
	if err != nil {
		return
	}
	d.conn = socket
	go readFromSocket(socket, socketChan)

	d.bootStrapNetwork()

	l4g.Info("DHT: Starting DHT node.")
	for {
		select {
		case helloNode := <-d.remoteNodeAcquaintance:
			// We've got a new node id. We need to:
			// - see if we know it already, skip accordingly.
			// - ping it and see if it's reachable. Ignore otherwise.
			// - save it on our list of good nodes.
			// - later, we'll implement bucketing, etc.
			if _, ok := d.remoteNodes[helloNode.Id]; !ok {
				if _, err := d.newRemoteNode(helloNode.Id, helloNode.Address); err != nil {
					l4g.Warn("newRemoteNode error:", err)
				} else {
					d.Ping(helloNode.Address)
				}
			}

		case needPeers := <-d.peersRequest:
			// torrent server is asking for more peers for a particular infoHash.  Ask the closest nodes for
			// directions. The goroutine will write into the PeersNeededResults channel.
			l4g.Trace("DHT: torrent client asking more peers for %x. Calling GetPeers().", needPeers)
			d.GetPeers(needPeers)
		case p := <-socketChan:
			if p.b[0] != 'd' {
				// Malformed DHT packet. There are protocol extensions out
				// there that we don't support or understand.
				continue
			}
			r, err := readResponse(p)
			if err != nil {
				log.Printf("DHT: readResponse Error: %v, %q", err, string(p.b))
				continue
			}
			switch {
			// Response.
			case r.Y == "r":
				node, ok := d.remoteNodes[p.raddr.String()]
				if !ok {
					l4g.Info("DHT: Received reply from a host we don't know:", p.raddr)
					d.Ping(p.raddr.String())
					// XXX: Add this guy to a list of dubious hosts.
					continue
				}
				// Fix the node ID.
				if node.id == "" {
					node.id = r.R.Id
					d.tree.insert(node)
				}
				if query, ok := node.pendingQueries[r.T]; ok {
					if !node.reachable {
						node.reachable = true
						totalReachableNodes.Add(1)
					}
					node.lastTime = time.Now()
					if _, ok := d.infoHashPeers[query.ih]; !ok {
						d.infoHashPeers[query.ih] = map[string]int{}
					}
					switch query.Type {
					case "ping", "announce_peer":
						// served its purpose, nothing else to be done.
					case "get_peers":
						d.processGetPeerResults(node, r)
					default:
						l4g.Info("DHT: Unknown query type:", query.Type, p.raddr)
					}
					node.pastQueries[r.T] = query
					delete(node.pendingQueries, r.T)
				} else {
					l4g.Info("DHT: Unknown query id:", r.T)
				}
			case r.Y == "q":
				if _, ok := d.remoteNodes[p.raddr.String()]; !ok {
					// Another candidate for the routing table. See if it's reachable.
					d.Ping(p.raddr.String())
				}
				switch r.Q {
				case "ping":
					d.replyPing(p.raddr, r)
				case "get_peers":
					d.replyGetPeers(p.raddr, r)
				case "find_node":
					d.replyFindNode(p.raddr, r)
				default:
					l4g.Warn("DHT: non-implemented handler for type", r.Q)
				}
			default:
				l4g.Info("DHT: Bogus DHT query from %v.", p.raddr)
			}
		}
	}
}

func (d *DhtEngine) newRemoteNode(id string, hostPort string) (r *DhtRemoteNode, err error) {
	address, err := net.ResolveUDPAddr("udp", hostPort)
	if err != nil {
		return nil, err
	}
	r = &DhtRemoteNode{
		address:        address,
		lastQueryID:    rand.Intn(255) + 1, // Doesn't have to be crypto safe.
		id:             id,
		localNode:      d,
		reachable:      false,
		pendingQueries: map[string]*queryType{},
		pastQueries:    map[string]*queryType{},
	}
	d.remoteNodes[hostPort] = r
<<<<<<< HEAD
	d.routingTable.insert(r)
=======
	d.nodes = append(d.nodes, r)
	d.tree.insert(r)
>>>>>>> 32d0043d

	nodesVar.Add(hostPort, 1)
	return

}

// getOrCreateRemoteNode returns the DhtRemoteNode with the provided address.
// Creates a new object if necessary.
func (d *DhtEngine) getOrCreateRemoteNode(address string) (r *DhtRemoteNode, err error) {
	var ok bool
	if r, ok = d.remoteNodes[address]; !ok {
		r, err = d.newRemoteNode("", address)
	}
	return
}

func (d *DhtEngine) getPeers(r *DhtRemoteNode, ih string) {
	totalSentGetPeers.Add(1)
	ty := "get_peers"
	transId := r.newQuery(ty)
	r.pendingQueries[transId].ih = ih
	queryArguments := map[string]interface{}{
		"id":        r.localNode.peerID,
		"info_hash": ih,
	}
	query := queryMessage{transId, "q", ty, queryArguments}
	go sendMsg(d.conn, r.address, query)
}

func (d *DhtEngine) announcePeer(address *net.UDPAddr, ih string, token string) {
	r, err := d.getOrCreateRemoteNode(address.String())
	if err != nil {
		l4g.Trace("announcePeer:", err)
		return
	}
	ty := "announce_peer"
	l4g.Trace("DHT: announce_peer => %v %x %x\n", address, ih, token)
	transId := r.newQuery(ty)
	queryArguments := map[string]interface{}{
		"id":        r.localNode.peerID,
		"info_hash": ih,
		"port":      d.port,
		"token":     token,
	}
	query := queryMessage{transId, "q", ty, queryArguments}
	go sendMsg(d.conn, address, query)
}

func (d *DhtEngine) replyGetPeers(addr *net.UDPAddr, r responseType) {
	totalRecvGetPeers.Add(1)
	l4g.Trace(func() string {
		x, _ := hashDistance(r.A.InfoHash, d.peerID)
		return fmt.Sprintf("DHT get_peers. Host: %v , nodeID: %x , InfoHash: %x , distance to me: %x", addr, r.A.Id, r.A.InfoHash, x)
	})

	if d.Logger != nil {
		d.Logger.GetPeers(addr, r.A.Id, r.A.InfoHash)
	}

	ih := r.A.InfoHash
	r0 := map[string]interface{}{"id": ih, "token": r.A.Token}
	reply := replyMessage{
		T: r.T,
		Y: "r",
		R: r0,
	}

	if peers, ok := d.infoHashPeers[ih]; ok {
		peerContacts := make([]string, 0, len(peers))
		for p, _ := range peers {
			peerContacts = append(peerContacts, p)
		}
		l4g.Trace("replyGetPeers: Giving peers! %v wanted %x, and we knew %d peers!", addr.String(), ih, len(peerContacts))
		reply.R["values"] = peerContacts
	} else {
		n := make([]string, 0, GET_PEERS_NUM_NODES_RESPONSE)
<<<<<<< HEAD
		for _, r := range d.routingTable.closestNodes(ih) {
=======
		for _, r := range closestNodes(ih, d.tree, GET_PEERS_NUM_NODES_RESPONSE) {
>>>>>>> 32d0043d
			n = append(n, r.id+bencode.DottedPortToBinary(r.address.String()))
		}
		l4g.Trace("replyGetPeers: Nodes only. Giving %d", len(n))
		reply.R["nodes"] = n
	}
	go sendMsg(d.conn, addr, reply)

}

func (d *DhtEngine) replyFindNode(addr *net.UDPAddr, r responseType) {
	totalRecvFindNode.Add(1)
	l4g.Trace(func() string {
		x, _ := hashDistance(r.A.Target, d.peerID)
		return fmt.Sprintf("DHT find_node. Host: %v , peerID: %x , nodeID: %x , distance to me: %x", addr, r.A.Id, r.A.Target, x)
	})

	node := r.A.Target
	r0 := map[string]interface{}{"id": node}
	reply := replyMessage{
		T: r.T,
		Y: "r",
		R: r0,
	}

	// XXX we currently can't give out the peer contact. Probably requires processing announce_peer.
	_, neighbors := d.tree.lookupClosest(node)
	n := make([]string, 0, GET_PEERS_NUM_NODES_RESPONSE)
	for i, r := range neighbors {
		if i == GET_PEERS_NUM_NODES_RESPONSE {
			break
		}
		n = append(n, r.id+bencode.DottedPortToBinary(r.address.String()))
	}
	l4g.Trace("replyFindNode: Nodes only. Giving %d", len(n))
	reply.R["nodes"] = n
	go sendMsg(d.conn, addr, reply)
}

func (d *DhtEngine) replyPing(addr *net.UDPAddr, response responseType) {
	l4g.Trace("DHT: reply ping => %v\n", addr)
	reply := replyMessage{
		T: response.T,
		Y: "r",
		R: map[string]interface{}{"id": d.peerID},
	}
	go sendMsg(d.conn, addr, reply)
}

// Process another node's response to a get_peers query. If the response
// contains peers, send them to the Torrent engine, our client, using the
// DhtEngine.PeersRequestResults channel. If it contains closest nodes, query
// them if we still need it.
// Also announce ourselves as a peer for that node, unless we are in supernode mode.
func (d *DhtEngine) processGetPeerResults(node *DhtRemoteNode, resp responseType) {
	totalRecvGetPeersReply.Add(1)
	query, _ := node.pendingQueries[resp.T]
	if d.activeInfoHashes[query.ih] {
		d.announcePeer(node.address, query.ih, resp.R.Token)
	}
	if resp.R.Values != nil {
		peers := make([]string, 0)
		for _, peerContact := range resp.R.Values {
			if _, ok := d.infoHashPeers[query.ih][peerContact]; !ok {
				// Finally, a new peer.
				d.infoHashPeers[query.ih][peerContact] = 0
				peers = append(peers, peerContact)
			}
		}
		if len(peers) > 0 {
			result := map[string][]string{query.ih: peers}
			totalPeers.Add(int64(len(peers)))
			l4g.Info("DHT: processGetPeerResults, totalPeers:", totalPeers.String())
			d.PeersRequestResults <- result
		}
	}
	if resp.R.Nodes != "" {
		for id, address := range parseNodesString(resp.R.Nodes) {
			// XXX
			// If it's in our routing table already, ignore it.
			if _, ok := d.remoteNodes[address]; ok {
				totalDupes.Add(1)
				// XXX Gotta improve things so we stop receiving so many dupes. Waste.
			} else {
				// And it is actually new. Interesting.
				l4g.Trace(func() string {
					x, _ := hashDistance(query.ih, node.id)
					return fmt.Sprintf("DHT: Got new node reference: %x@%v from %x@%v. Distance: %x.", id, address, node.id, node.address, x)
				})
				if _, err := d.newRemoteNode(id, address); err == nil {
					if len(d.infoHashPeers[query.ih]) < d.targetNumPeers {
						d.GetPeers(query.ih)
					}
				}
			}
		}
	}
}

<<<<<<< HEAD
=======
// Calculates the distance between two hashes. In DHT/Kademlia, "distance" is
// the XOR of the torrent infohash and the peer node ID.
// This is slower than necessary. Should only be used for displaying friendly messages.
func hashDistance(id1 string, id2 string) (distance string, err error) {
	d := make([]byte, 20)
	if len(id1) != 20 || len(id2) != 20 {
		err = errors.New(
			fmt.Sprintf("idDistance unexpected id length(s): %d %d", len(id1), len(id2)))
	} else {
		for i := 0; i < 20; i++ {
			d[i] = id1[i] ^ id2[i]
		}
		distance = string(d)
	}
	return
}

func xorcmp(xor1, xor2, ref string) bool {
	// If xor1 or xor2 have bogus lengths, move them to the last position.
	if len(xor1) != 20 {
		return false // Causes a swap, moving it to last.
	}
	if len(xor2) != 20 {
		return true
	}
	// Inspired by dht.c from Juliusz Chroboczek.
	for i := 0; i < 20; i++ {
		if xor1[i] == xor2[i] {
			continue
		}
		return xor1[i]^ref[i] < xor2[i]^ref[i]
	}
	// Identical infohashes.
	return false
}

>>>>>>> 32d0043d
// Debugging information:
// Which nodes we contacted.
var nodesVar = expvar.NewMap("Nodes")
var totalReachableNodes = expvar.NewInt("totalReachableNodes")
var totalDupes = expvar.NewInt("totalDupes")
var totalPeers = expvar.NewInt("totalPeers")
var totalSentGetPeers = expvar.NewInt("totalSentGetPeers")
var totalRecvGetPeers = expvar.NewInt("totalRecvGetPeers")
var totalRecvGetPeersReply = expvar.NewInt("totalRecvGetPeersReply")
var totalRecvFindNode = expvar.NewInt("totalRecvFindNode")

func (d *DhtEngine) bootStrapNetwork() {
	d.Ping(dhtRouter)
}

func init() {
	//	DhtStats.engines = make([]*DhtEngine, 1, 10)
	//	expvar.Publish("dhtengine", expvar.StringFunc(dhtstats))
	//	expvar.NewMap("nodes")
}<|MERGE_RESOLUTION|>--- conflicted
+++ resolved
@@ -56,6 +56,7 @@
 package dht
 
 import (
+	"errors"
 	"expvar"
 	"flag"
 	"fmt"
@@ -64,12 +65,8 @@
 	"net"
 	"time"
 
-<<<<<<< HEAD
 	l4g "code.google.com/p/log4go"
-	"github.com/jackpal/Taipei-Torrent/bencode"
-=======
 	"github.com/nictuku/Taipei-Torrent/bencode"
->>>>>>> 32d0043d
 )
 
 const (
@@ -101,14 +98,9 @@
 	peerID string
 	port   int
 
-<<<<<<< HEAD
-	remoteNodes  map[string]*DhtRemoteNode // key == address
-	routingTable *routingTable
-=======
 	remoteNodes map[string]*DhtRemoteNode // key == address
 	nodes       []*DhtRemoteNode
 	tree        *nTree
->>>>>>> 32d0043d
 
 	infoHashPeers    map[string]map[string]int // key1 == infoHash, key2 == address in binary form. value=ignored.
 	activeInfoHashes map[string]bool           // infoHashes for which we are peers.
@@ -127,12 +119,8 @@
 		peerID:                 nodeId,
 		port:                   port,
 		remoteNodes:            make(map[string]*DhtRemoteNode),
-<<<<<<< HEAD
-		routingTable:           newRoutingTable(),
-=======
 		nodes:                  make([]*DhtRemoteNode, 0, 100), // It can grow up to targetNumPeers.
 		tree:                   &nTree{},
->>>>>>> 32d0043d
 		PeersRequestResults:    make(chan map[string][]string, 1),
 		remoteNodeAcquaintance: make(chan *DhtNodeCandidate),
 		peersRequest:           make(chan string, 1), // buffer to avoid deadlock.
@@ -214,18 +202,12 @@
 //
 // XXX called by client. Unsafe.
 func (d *DhtEngine) GetPeers(infoHash string) {
-<<<<<<< HEAD
-	closest := d.routingTable.closestNodes(infoHash)
-=======
-	closest := closestNodes(infoHash, d.tree, NUM_INCREMENTAL_NODE_QUERIES)
->>>>>>> 32d0043d
+	closest := closestNodes(infoHash, d.tree, GET_PEERS_NUM_NODES_RESPONSE)
 	for _, r := range closest {
 		d.getPeers(r, infoHash)
 	}
 }
 
-<<<<<<< HEAD
-=======
 func closestNodes(ih string, nodes *nTree, max int) []*DhtRemoteNode {
 	if len(ih) != 20 {
 		log.Panic("Programming error, bogus infohash: len(%v)=%d", ih, len(ih))
@@ -280,7 +262,6 @@
 	// debug.Println("DHT: totalSentGetPeers", totalSentGetPeers.String())
 }
 
->>>>>>> 32d0043d
 // DoDht is the DHT node main loop and should be run as a goroutine by the torrent client.
 func (d *DhtEngine) DoDht() {
 	socketChan := make(chan packetType)
@@ -400,12 +381,8 @@
 		pastQueries:    map[string]*queryType{},
 	}
 	d.remoteNodes[hostPort] = r
-<<<<<<< HEAD
-	d.routingTable.insert(r)
-=======
 	d.nodes = append(d.nodes, r)
 	d.tree.insert(r)
->>>>>>> 32d0043d
 
 	nodesVar.Add(hostPort, 1)
 	return
@@ -482,11 +459,7 @@
 		reply.R["values"] = peerContacts
 	} else {
 		n := make([]string, 0, GET_PEERS_NUM_NODES_RESPONSE)
-<<<<<<< HEAD
-		for _, r := range d.routingTable.closestNodes(ih) {
-=======
 		for _, r := range closestNodes(ih, d.tree, GET_PEERS_NUM_NODES_RESPONSE) {
->>>>>>> 32d0043d
 			n = append(n, r.id+bencode.DottedPortToBinary(r.address.String()))
 		}
 		l4g.Trace("replyGetPeers: Nodes only. Giving %d", len(n))
@@ -585,8 +558,6 @@
 	}
 }
 
-<<<<<<< HEAD
-=======
 // Calculates the distance between two hashes. In DHT/Kademlia, "distance" is
 // the XOR of the torrent infohash and the peer node ID.
 // This is slower than necessary. Should only be used for displaying friendly messages.
@@ -623,7 +594,6 @@
 	return false
 }
 
->>>>>>> 32d0043d
 // Debugging information:
 // Which nodes we contacted.
 var nodesVar = expvar.NewMap("Nodes")
